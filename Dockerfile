# Copyright 2018 The Kubernetes Authors.

# Licensed under the Apache License, Version 2.0 (the "License");
# you may not use this file except in compliance with the License.
# You may obtain a copy of the License at
#     http://www.apache.org/licenses/LICENSE-2.0
# Unless required by applicable law or agreed to in writing, software
# distributed under the License is distributed on an "AS IS" BASIS,
# WITHOUT WARRANTIES OR CONDITIONS OF ANY KIND, either express or implied.
# See the License for the specific language governing permissions and
# limitations under the License.

################################################################################
##                               BUILD ARGS                                   ##
################################################################################
# This build arg allows the specification of a custom Golang image.
<<<<<<< HEAD
ARG GOLANG_IMAGE=golang:1.24.0

# Datadog's base docker image
ARG BASE_IMAGE
=======
ARG GOLANG_IMAGE=golang:1.24.4

# The distroless image on which the CPI manager image is built.
#
# Please do not use "latest". Explicit tags should be used to provide
# deterministic builds. Follow what kubernetes uses to build
# kube-controller-manager, for example for 1.23.x:
# https://github.com/kubernetes/kubernetes/blob/release-1.24/build/common.sh#L94
ARG DISTROLESS_IMAGE=registry.k8s.io/build-image/go-runner:v2.4.0-go1.24.4-bookworm.0
>>>>>>> 98718f70

################################################################################
##                              BUILD STAGE                                   ##
################################################################################
# Build the manager as a statically compiled binary so it has no dependencies
# libc, muscl, etc.
FROM ${GOLANG_IMAGE} as builder

ARG GOPROXY=https://goproxy.io,direct
ARG TARGETOS
ARG TARGETARCH
ARG VERSION

WORKDIR /build
COPY go.mod go.sum ./
COPY cmd/ cmd/
COPY pkg/ pkg/
RUN GO111MODULE=on CGO_ENABLED=0 GOOS=${TARGETOS} GOARCH=${TARGETARCH} GOPROXY=${GOPROXY} \
		go build \
		-trimpath \
		-ldflags="-w -s -X k8s.io/component-base/version.gitVersion=${VERSION}" \
		-o=aws-cloud-controller-manager \
		cmd/aws-cloud-controller-manager/main.go

################################################################################
##                               MAIN STAGE                                   ##
################################################################################
# Copy the manager into the distroless image.
FROM --platform=${TARGETPLATFORM} ${BASE_IMAGE}
COPY --from=builder /build/aws-cloud-controller-manager /bin/aws-cloud-controller-manager
ENTRYPOINT [ "/bin/aws-cloud-controller-manager" ]<|MERGE_RESOLUTION|>--- conflicted
+++ resolved
@@ -14,12 +14,6 @@
 ##                               BUILD ARGS                                   ##
 ################################################################################
 # This build arg allows the specification of a custom Golang image.
-<<<<<<< HEAD
-ARG GOLANG_IMAGE=golang:1.24.0
-
-# Datadog's base docker image
-ARG BASE_IMAGE
-=======
 ARG GOLANG_IMAGE=golang:1.24.4
 
 # The distroless image on which the CPI manager image is built.
@@ -29,7 +23,6 @@
 # kube-controller-manager, for example for 1.23.x:
 # https://github.com/kubernetes/kubernetes/blob/release-1.24/build/common.sh#L94
 ARG DISTROLESS_IMAGE=registry.k8s.io/build-image/go-runner:v2.4.0-go1.24.4-bookworm.0
->>>>>>> 98718f70
 
 ################################################################################
 ##                              BUILD STAGE                                   ##
