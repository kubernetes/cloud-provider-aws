# See https://cloud.google.com/cloud-build/docs/build-config
options:
  dynamic_substitutions: true
  substitution_option: ALLOW_LOOSE
  machineType: 'N1_HIGHCPU_8'
steps:
  - name: gcr.io/cloud-builders/git
    args: ['fetch', '--tags']
  - name: 'gcr.io/k8s-staging-test-infra/gcb-docker-gcloud:v20221214-1b4dd4d69a'
    entrypoint: /buildx-entrypoint
    args:
      - build
      - --tag=gcr.io/$PROJECT_ID/cloud-controller-manager:$_SHORT_TAG
      - --tag=gcr.io/$PROJECT_ID/cloud-controller-manager:latest
      - --build-arg=VERSION=$_SHORT_TAG
      - --output=type=registry
      - --platform=linux/amd64,linux/arm64
      - .
  # Build cloudbuild artifacts (for attestation)
<<<<<<< HEAD
  - name: 'docker.io/library/golang:1.24.0-bookworm'
=======
  - name: 'docker.io/library/golang:1.24.4-bookworm'
>>>>>>> 98718f70
    id: cloudbuild-artifacts
    entrypoint: make
    env:
      - PULL_BASE_REF=$_PULL_BASE_REF
      - LATEST_FILE=markers/${_PULL_BASE_REF}/latest-tag.txt
    args:
      - cloudbuild-artifacts
substitutions:
  _GIT_TAG: 'v99999999-v12345'
  # Remove date prefix (first 10 characters) to create valid semver version:
  # v20220510-v1.24.0-alpha.0-15-g09bd268 => v1.24.0-alpha.0-15-g09bd268
  _SHORT_TAG: '${_GIT_TAG:10}'
timeout: 1200s<|MERGE_RESOLUTION|>--- conflicted
+++ resolved
@@ -17,11 +17,7 @@
       - --platform=linux/amd64,linux/arm64
       - .
   # Build cloudbuild artifacts (for attestation)
-<<<<<<< HEAD
-  - name: 'docker.io/library/golang:1.24.0-bookworm'
-=======
   - name: 'docker.io/library/golang:1.24.4-bookworm'
->>>>>>> 98718f70
     id: cloudbuild-artifacts
     entrypoint: make
     env:
