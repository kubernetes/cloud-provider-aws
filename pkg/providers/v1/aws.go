--- conflicted
+++ resolved
@@ -28,22 +28,6 @@
 	"strings"
 	"time"
 
-<<<<<<< HEAD
-	stscredsv2 "github.com/aws/aws-sdk-go-v2/credentials/stscreds"
-	"github.com/aws/aws-sdk-go-v2/service/ec2"
-	ec2types "github.com/aws/aws-sdk-go-v2/service/ec2/types"
-	"github.com/aws/aws-sdk-go/aws"
-	"github.com/aws/aws-sdk-go/aws/awserr"
-	"github.com/aws/aws-sdk-go/aws/credentials"
-	"github.com/aws/aws-sdk-go/aws/credentials/stscreds"
-	"github.com/aws/aws-sdk-go/aws/endpoints"
-	"github.com/aws/aws-sdk-go/aws/request"
-	"github.com/aws/aws-sdk-go/aws/session"
-	"github.com/aws/aws-sdk-go/service/elb"
-	"github.com/aws/aws-sdk-go/service/elbv2"
-	"github.com/aws/aws-sdk-go/service/kms"
-	"github.com/aws/aws-sdk-go/service/sts"
-=======
 	"github.com/aws/aws-sdk-go-v2/aws"
 	"github.com/aws/aws-sdk-go-v2/credentials/stscreds"
 	"github.com/aws/aws-sdk-go-v2/feature/ec2/imds"
@@ -54,7 +38,6 @@
 	elbv2 "github.com/aws/aws-sdk-go-v2/service/elasticloadbalancingv2"
 	elbv2types "github.com/aws/aws-sdk-go-v2/service/elasticloadbalancingv2/types"
 	"github.com/aws/aws-sdk-go-v2/service/kms"
->>>>>>> 98718f70
 	"github.com/aws/smithy-go"
 	"gopkg.in/gcfg.v1"
 
@@ -77,10 +60,6 @@
 	"k8s.io/cloud-provider-aws/pkg/providers/v1/iface"
 	"k8s.io/cloud-provider-aws/pkg/providers/v1/variant"
 	_ "k8s.io/cloud-provider-aws/pkg/providers/v1/variant/fargate" // ensure the fargate variant gets registered
-<<<<<<< HEAD
-	"k8s.io/cloud-provider-aws/pkg/resourcemanagers"
-=======
->>>>>>> 98718f70
 	"k8s.io/cloud-provider-aws/pkg/services"
 )
 
@@ -306,19 +285,11 @@
 
 // Services is an abstraction over AWS, to allow mocking/other implementations
 type Services interface {
-<<<<<<< HEAD
-	Compute(ctx context.Context, region string, assumeRoleProvider *stscredsv2.AssumeRoleProvider) (iface.EC2, error)
-	LoadBalancing(region string) (ELB, error)
-	LoadBalancingV2(region string) (ELBV2, error)
-	Metadata() (config.EC2Metadata, error)
-	KeyManagement(region string) (KMS, error)
-=======
 	Compute(ctx context.Context, region string, assumeRoleProvider *stscreds.AssumeRoleProvider) (iface.EC2, error)
 	LoadBalancing(ctx context.Context, regionName string, assumeRoleProvider *stscreds.AssumeRoleProvider) (ELB, error)
 	LoadBalancingV2(ctx context.Context, regionName string, assumeRoleProvider *stscreds.AssumeRoleProvider) (ELBV2, error)
 	Metadata(ctx context.Context) (config.EC2Metadata, error)
 	KeyManagement(ctx context.Context, regionName string, assumeRoleProvider *stscreds.AssumeRoleProvider) (KMS, error)
->>>>>>> 98718f70
 }
 
 // ELB is a simple pass-through of AWS' ELB client interface, which allows for testing
@@ -372,12 +343,6 @@
 	RegisterTargets(ctx context.Context, input *elbv2.RegisterTargetsInput, optFns ...func(*elbv2.Options)) (*elbv2.RegisterTargetsOutput, error)
 	DeregisterTargets(ctx context.Context, input *elbv2.DeregisterTargetsInput, optFns ...func(*elbv2.Options)) (*elbv2.DeregisterTargetsOutput, error)
 
-<<<<<<< HEAD
-// KMS is a simple pass-through of the Key Management Service client interface,
-// which allows for testing.
-type KMS interface {
-	DescribeKey(*kms.DescribeKeyInput) (*kms.DescribeKeyOutput, error)
-=======
 	CreateListener(ctx context.Context, input *elbv2.CreateListenerInput, optFns ...func(*elbv2.Options)) (*elbv2.CreateListenerOutput, error)
 	DescribeListeners(ctx context.Context, input *elbv2.DescribeListenersInput, optFns ...func(*elbv2.Options)) (*elbv2.DescribeListenersOutput, error)
 	DeleteListener(ctx context.Context, input *elbv2.DeleteListenerInput, optFns ...func(*elbv2.Options)) (*elbv2.DeleteListenerOutput, error)
@@ -388,7 +353,6 @@
 // which allows for testing.
 type KMS interface {
 	DescribeKey(ctx context.Context, input *kms.DescribeKeyInput, optFns ...func(*kms.Options)) (*kms.DescribeKeyOutput, error)
->>>>>>> 98718f70
 }
 
 var _ cloudprovider.Interface = (*Cloud)(nil)
@@ -416,11 +380,7 @@
 
 	instanceCache           instanceCache
 	zoneCache               zoneCache
-<<<<<<< HEAD
-	instanceTopologyManager resourcemanagers.InstanceTopologyManager
-=======
 	instanceTopologyManager InstanceTopologyManager
->>>>>>> 98718f70
 
 	clientBuilder cloudprovider.ControllerClientBuilder
 	kubeClient    clientset.Interface
@@ -433,23 +393,13 @@
 	eventRecorder    record.EventRecorder
 
 	// Batching AWS api calls
-<<<<<<< HEAD
-	createTagsBatcher *createTagsBatcher
-	deleteTagsBatcher *deleteTagsBatcher
-=======
 	createTagsBatcher       *createTagsBatcher
 	deleteTagsBatcher       *deleteTagsBatcher
 	describeInstanceBatcher *describeInstanceBatcher
->>>>>>> 98718f70
 }
 
 // Interface to make the CloudConfig immutable for awsSDKProvider
 type awsCloudConfigProvider interface {
-<<<<<<< HEAD
-	GetResolver() endpoints.ResolverFunc
-	GetEC2EndpointOpts(region string) []func(*ec2.Options) // for AWS SDK Go V2 EC2 Clients
-	GetCustomEC2Resolver() ec2.EndpointResolverV2          // for AWS SDK Go V2 EC2 Clients
-=======
 	GetEC2EndpointOpts(region string) []func(*ec2.Options)
 	GetCustomEC2Resolver() ec2.EndpointResolverV2
 	GetELBEndpointOpts(region string) []func(*elb.Options)
@@ -459,7 +409,6 @@
 	GetKMSEndpointOpts(region string) []func(*kms.Options)
 	GetCustomKMSResolver() kms.EndpointResolverV2
 	GetIMDSEndpointOpts() []func(*imds.Options)
->>>>>>> 98718f70
 }
 
 // InstanceIDIndexFunc indexes based on a Node's instance ID found in its spec.providerID
@@ -525,11 +474,7 @@
 			return nil, fmt.Errorf("unable to validate custom endpoint overrides: %v", err)
 		}
 
-<<<<<<< HEAD
-		metadata, err := newAWSSDKProvider(nil, nil, cfg).Metadata()
-=======
 		metadata, err := newAWSSDKProvider(nil, cfg).Metadata(ctx)
->>>>>>> 98718f70
 		if err != nil {
 			return nil, fmt.Errorf("error creating AWS metadata client: %q", err)
 		}
@@ -539,69 +484,17 @@
 			return nil, err
 		}
 
-<<<<<<< HEAD
-		sess, err := session.NewSessionWithOptions(session.Options{
-			Config:            *aws.NewConfig().WithRegion(regionName).WithSTSRegionalEndpoint(endpoints.RegionalSTSEndpoint),
-			SharedConfigState: session.SharedConfigEnable,
-		})
-		if err != nil {
-			return nil, fmt.Errorf("unable to initialize AWS session: %v", err)
-		}
-
-		var creds *credentials.Credentials
-		var credsV2 *stscredsv2.AssumeRoleProvider
-=======
 		var creds *stscreds.AssumeRoleProvider
->>>>>>> 98718f70
 		if cfg.Global.RoleARN != "" {
 			stsClient, err := services.NewStsClient(ctx, regionName, cfg.Global.RoleARN, cfg.Global.SourceARN)
 			if err != nil {
 				return nil, fmt.Errorf("unable to create sts v2 client: %v", err)
 			}
-<<<<<<< HEAD
-			creds = credentials.NewChainCredentials(
-				[]credentials.Provider{
-					&credentials.EnvProvider{},
-					assumeRoleProvider(&stscreds.AssumeRoleProvider{
-						Client:  stsClient,
-						RoleARN: cfg.Global.RoleARN,
-					}),
-				})
-
-			stsClientv2, err := services.NewStsV2Client(ctx, regionName, cfg.Global.RoleARN, cfg.Global.SourceARN)
-			if err != nil {
-				return nil, fmt.Errorf("unable to create sts v2 client: %v", err)
-			}
-			credsV2 = stscredsv2.NewAssumeRoleProvider(stsClientv2, cfg.Global.RoleARN)
-		}
-
-		aws := newAWSSDKProvider(creds, credsV2, cfg)
-		return newAWSCloud2(*cfg, aws, aws, creds, credsV2)
-	})
-}
-
-func getSTSClient(sess *session.Session, roleARN, sourceARN string) (*sts.STS, error) {
-	klog.Infof("Using AWS assumed role %v", roleARN)
-	stsClient := sts.New(sess)
-	sourceAcct, err := GetSourceAccount(roleARN)
-	if err != nil {
-		return nil, err
-	}
-	reqHeaders := map[string]string{
-		headerSourceAccount: sourceAcct,
-	}
-	if sourceARN != "" {
-		reqHeaders[headerSourceArn] = sourceARN
-	}
-	stsClient.Handlers.Sign.PushFront(func(s *request.Request) {
-		s.ApplyOptions(request.WithSetRequestHeaders(reqHeaders))
-=======
 			creds = stscreds.NewAssumeRoleProvider(stsClient, cfg.Global.RoleARN)
 		}
 
 		aws := newAWSSDKProvider(creds, cfg)
 		return newAWSCloud2(*cfg, aws, aws, creds)
->>>>>>> 98718f70
 	})
 }
 
@@ -637,20 +530,12 @@
 }
 
 func newAWSCloud(cfg config.CloudConfig, awsServices Services) (*Cloud, error) {
-<<<<<<< HEAD
-	return newAWSCloud2(cfg, awsServices, nil, nil, nil)
-=======
 	return newAWSCloud2(cfg, awsServices, nil, nil)
->>>>>>> 98718f70
 }
 
 // newAWSCloud creates a new instance of AWSCloud.
 // AWSProvider and instanceId are primarily for tests
-<<<<<<< HEAD
-func newAWSCloud2(cfg config.CloudConfig, awsServices Services, provider config.SDKProvider, credentials *credentials.Credentials, credentialsV2 *stscredsv2.AssumeRoleProvider) (*Cloud, error) {
-=======
 func newAWSCloud2(cfg config.CloudConfig, awsServices Services, provider config.SDKProvider, credentials *stscreds.AssumeRoleProvider) (*Cloud, error) {
->>>>>>> 98718f70
 	ctx := context.Background()
 	// We have some state in the Cloud object
 	// Log so that if we are building multiple Cloud objects, it is obvious!
@@ -666,25 +551,12 @@
 		return nil, err
 	}
 
-<<<<<<< HEAD
-	ec2, err := awsServices.Compute(ctx, regionName, credentialsV2)
-=======
 	ec2, err := awsServices.Compute(ctx, regionName, credentials)
->>>>>>> 98718f70
 	if err != nil {
 		return nil, fmt.Errorf("error creating AWS EC2 client: %v", err)
 	}
 
-<<<<<<< HEAD
-	ec2v2, err := services.NewEc2SdkV2(ctx, regionName, credentialsV2)
-	if err != nil {
-		return nil, fmt.Errorf("error creating AWS EC2v2 client: %v", err)
-	}
-
-	elb, err := awsServices.LoadBalancing(regionName)
-=======
 	elb, err := awsServices.LoadBalancing(ctx, regionName, credentials)
->>>>>>> 98718f70
 	if err != nil {
 		return nil, fmt.Errorf("error creating AWS ELB client: %v", err)
 	}
@@ -694,31 +566,12 @@
 		return nil, fmt.Errorf("error creating AWS ELBV2 client: %v", err)
 	}
 
-<<<<<<< HEAD
-	kms, err := awsServices.KeyManagement(regionName)
-=======
 	kms, err := awsServices.KeyManagement(ctx, regionName, credentials)
->>>>>>> 98718f70
 	if err != nil {
 		return nil, fmt.Errorf("error creating AWS key management client: %v", err)
 	}
 
 	awsCloud := &Cloud{
-<<<<<<< HEAD
-		ec2:               ec2,
-		elb:               elb,
-		elbv2:             elbv2,
-		metadata:          metadata,
-		kms:               kms,
-		cfg:               &cfg,
-		region:            regionName,
-		createTagsBatcher: newCreateTagsBatcher(ctx, ec2),
-		deleteTagsBatcher: newDeleteTagsBatcher(ctx, ec2),
-	}
-	awsCloud.instanceCache.cloud = awsCloud
-	awsCloud.zoneCache.cloud = awsCloud
-	awsCloud.instanceTopologyManager = resourcemanagers.NewInstanceTopologyManager(ec2v2, &cfg)
-=======
 		ec2:                     ec2,
 		elb:                     elb,
 		elbv2:                   elbv2,
@@ -733,7 +586,6 @@
 	awsCloud.instanceCache.cloud = awsCloud
 	awsCloud.zoneCache.cloud = awsCloud
 	awsCloud.instanceTopologyManager = NewInstanceTopologyManager(ec2, &cfg)
->>>>>>> 98718f70
 
 	tagged := cfg.Global.KubernetesClusterTag != "" || cfg.Global.KubernetesClusterID != ""
 	if cfg.Global.VPC != "" && (cfg.Global.SubnetID != "" || cfg.Global.RoleARN != "") && tagged {
@@ -877,11 +729,7 @@
 			return true
 		}
 
-<<<<<<< HEAD
-		return aws.Int32Value(instance.NetworkInterfaces[i].Attachment.DeviceIndex) < aws.Int32Value(instance.NetworkInterfaces[j].Attachment.DeviceIndex)
-=======
 		return aws.ToInt32(instance.NetworkInterfaces[i].Attachment.DeviceIndex) < aws.ToInt32(instance.NetworkInterfaces[j].Attachment.DeviceIndex)
->>>>>>> 98718f70
 	})
 
 	// handle internal network interfaces
@@ -1016,11 +864,7 @@
 		InstanceIds: []string{string(instanceID)},
 	}
 
-<<<<<<< HEAD
-	instances, err := c.ec2.DescribeInstances(ctx, request)
-=======
 	instances, err := c.describeInstanceBatcher.DescribeInstances(ctx, request)
->>>>>>> 98718f70
 	if err != nil {
 		// if err is InstanceNotFound, return false with no error
 		if IsAWSErrorInstanceNotFound(err) {
@@ -1059,11 +903,7 @@
 		InstanceIds: []string{string(instanceID)},
 	}
 
-<<<<<<< HEAD
-	instances, err := c.ec2.DescribeInstances(ctx, request)
-=======
 	instances, err := c.describeInstanceBatcher.DescribeInstances(ctx, request)
->>>>>>> 98718f70
 	if err != nil {
 		return false, err
 	}
@@ -1102,11 +942,7 @@
 		}
 		return "", fmt.Errorf("getInstanceByNodeName failed for %q with %q", nodeName, err)
 	}
-<<<<<<< HEAD
-	return "/" + aws.StringValue(inst.Placement.AvailabilityZone) + "/" + aws.StringValue(inst.InstanceId), nil
-=======
 	return "/" + aws.ToString(inst.Placement.AvailabilityZone) + "/" + aws.ToString(inst.InstanceId), nil
->>>>>>> 98718f70
 }
 
 // InstanceTypeByProviderID returns the cloudprovider instance type of the node with the specified unique providerID
@@ -1143,7 +979,6 @@
 		return "", fmt.Errorf("getInstanceByNodeName failed for %q with %q", nodeName, err)
 	}
 	return string(inst.InstanceType), nil
-<<<<<<< HEAD
 }
 
 // GetZone implements Zones.GetZone
@@ -1154,18 +989,6 @@
 	}, nil
 }
 
-=======
-}
-
-// GetZone implements Zones.GetZone
-func (c *Cloud) GetZone(ctx context.Context) (cloudprovider.Zone, error) {
-	return cloudprovider.Zone{
-		FailureDomain: c.selfAWSInstance.availabilityZone,
-		Region:        c.region,
-	}, nil
-}
-
->>>>>>> 98718f70
 // GetZoneByProviderID implements Zones.GetZoneByProviderID
 // This is particularly useful in external cloud providers where the kubelet
 // does not initialize node data.
@@ -1173,8 +996,6 @@
 	instanceID, err := KubernetesInstanceID(providerID).MapToAWSInstanceID()
 	if err != nil {
 		return cloudprovider.Zone{}, err
-<<<<<<< HEAD
-=======
 	}
 
 	if v := variant.GetVariant(string(instanceID)); v != nil {
@@ -1184,34 +1005,17 @@
 	instance, err := c.getInstanceByID(ctx, string(instanceID))
 	if err != nil {
 		return cloudprovider.Zone{}, err
->>>>>>> 98718f70
 	}
 	return c.getInstanceZone(instance), nil
 }
 
-<<<<<<< HEAD
-	if v := variant.GetVariant(string(instanceID)); v != nil {
-		return v.GetZone(ctx, string(instanceID), c.vpcID, c.region)
-=======
 func (c *Cloud) getInstanceZone(instance *ec2types.Instance) cloudprovider.Zone {
 	return cloudprovider.Zone{
 		FailureDomain: *(instance.Placement.AvailabilityZone),
 		Region:        c.region,
->>>>>>> 98718f70
-	}
-}
-
-<<<<<<< HEAD
-	instance, err := c.getInstanceByID(ctx, string(instanceID))
-	if err != nil {
-		return cloudprovider.Zone{}, err
-	}
-	return c.getInstanceZone(instance), nil
-}
-
-func (c *Cloud) getInstanceZone(instance *ec2types.Instance) cloudprovider.Zone {
-	return cloudprovider.Zone{
-=======
+	}
+}
+
 // GetZoneByNodeName implements Zones.GetZoneByNodeName
 // This is particularly useful in external cloud providers where the kubelet
 // does not initialize node data.
@@ -1221,28 +1025,10 @@
 		return cloudprovider.Zone{}, err
 	}
 	zone := cloudprovider.Zone{
->>>>>>> 98718f70
 		FailureDomain: *(instance.Placement.AvailabilityZone),
 		Region:        c.region,
 	}
-}
-
-<<<<<<< HEAD
-// GetZoneByNodeName implements Zones.GetZoneByNodeName
-// This is particularly useful in external cloud providers where the kubelet
-// does not initialize node data.
-func (c *Cloud) GetZoneByNodeName(ctx context.Context, nodeName types.NodeName) (cloudprovider.Zone, error) {
-	instance, err := c.getInstanceByNodeName(ctx, nodeName)
-	if err != nil {
-		return cloudprovider.Zone{}, err
-	}
-	zone := cloudprovider.Zone{
-		FailureDomain: *(instance.Placement.AvailabilityZone),
-		Region:        c.region,
-	}
-
-=======
->>>>>>> 98718f70
+
 	return zone, nil
 
 }
@@ -1271,24 +1057,6 @@
 	if c.selfAWSInstance != nil {
 		panic("do not call buildSelfAWSInstance directly")
 	}
-<<<<<<< HEAD
-	instanceID, err := c.metadata.GetMetadata("instance-id")
-	if err != nil {
-		return nil, fmt.Errorf("error fetching instance-id from ec2 metadata service: %q", err)
-	}
-
-	// We want to fetch the hostname via the EC2 metadata service
-	// (`GetMetadata("local-hostname")`): But see #11543 - we need to use
-	// the EC2 API to get the privateDnsName in case of a private DNS zone
-	// e.g. mydomain.io, because the metadata service returns the wrong
-	// hostname.  Once we're doing that, we might as well get all our
-	// information from the instance returned by the EC2 API - it is a
-	// single API call to get all the information, and it means we don't
-	// have two code paths.
-	instance, err := c.getInstanceByID(ctx, instanceID)
-	if err != nil {
-		return nil, fmt.Errorf("error finding instance %s: %q", instanceID, err)
-=======
 	instanceIDMetadata, err := c.metadata.GetMetadata(ctx, &imds.GetMetadataInput{Path: "instance-id"})
 	if err != nil {
 		return nil, fmt.Errorf("error fetching instance-id from ec2 metadata service: %q", err)
@@ -1311,7 +1079,6 @@
 	instance, err := c.getInstanceByID(ctx, string(instanceIDBytes))
 	if err != nil {
 		return nil, fmt.Errorf("error finding instance %s: %q", string(instanceIDBytes), err)
->>>>>>> 98718f70
 	}
 	return newAWSInstance(c.ec2, instance), nil
 }
@@ -1750,11 +1517,7 @@
 				klog.Warningf("Found multiple security groups with name: %q", name)
 			}
 			err := c.tagging.readRepairClusterTags(ctx,
-<<<<<<< HEAD
-				c.ec2, aws.StringValue(securityGroups[0].GroupId),
-=======
 				c.ec2, aws.ToString(securityGroups[0].GroupId),
->>>>>>> 98718f70
 				ResourceLifecycleOwned, nil, securityGroups[0].Tags)
 			if err != nil {
 				return "", err
@@ -1961,11 +1724,7 @@
 			// does not support NLB/CLB for the moment, only ALB.
 			continue
 		}
-<<<<<<< HEAD
-		subnetIDs = append(subnetIDs, aws.StringValue(subnetsByAZ[zone].SubnetId))
-=======
 		subnetIDs = append(subnetIDs, aws.ToString(subnetsByAZ[zone].SubnetId))
->>>>>>> 98718f70
 	}
 
 	return subnetIDs, nil
@@ -2059,11 +1818,7 @@
 	var subnetTable *ec2types.RouteTable
 	for _, table := range rt {
 		for _, assoc := range table.Associations {
-<<<<<<< HEAD
-			if aws.StringValue(assoc.SubnetId) == subnetID {
-=======
 			if aws.ToString(assoc.SubnetId) == subnetID {
->>>>>>> 98718f70
 				subnetTable = &table
 				break
 			}
@@ -2077,11 +1832,7 @@
 			for _, assoc := range table.Associations {
 				if aws.ToBool(assoc.Main) == true {
 					klog.V(4).Infof("Assuming implicit use of main routing table %s for %s",
-<<<<<<< HEAD
-						aws.StringValue(table.RouteTableId), subnetID)
-=======
 						aws.ToString(table.RouteTableId), subnetID)
->>>>>>> 98718f70
 					subnetTable = &table
 					break
 				}
@@ -2325,14 +2076,9 @@
 		}
 	}
 
-<<<<<<< HEAD
-	if parseStringAnnotation(svc.Annotations, ServiceAnnotationLoadBalancerHealthCheckProtocol, &hc.Protocol) {
-		hc.Protocol = strings.ToUpper(hc.Protocol)
-=======
 	var protocolStr string = string(hc.Protocol)
 	if parseStringAnnotation(svc.Annotations, ServiceAnnotationLoadBalancerHealthCheckProtocol, &protocolStr) {
 		hc.Protocol = elbv2types.ProtocolEnum(strings.ToUpper(protocolStr))
->>>>>>> 98718f70
 	}
 	switch hc.Protocol {
 	case elbv2types.ProtocolEnumHttp, elbv2types.ProtocolEnumHttps:
@@ -2362,11 +2108,7 @@
 				hc.Port = strconv.Itoa(int(c.cfg.Global.ClusterServiceSharedLoadBalancerHealthProbePort))
 			}
 
-<<<<<<< HEAD
-			hc.Protocol = elbv2.ProtocolEnumHttp
-=======
 			hc.Protocol = elbv2types.ProtocolEnumHttp
->>>>>>> 98718f70
 		}
 	case config.ClusterServiceLoadBalancerHealthProbeModeServiceNodePort, "":
 		// Configuration is already up to date as this is the default case.
@@ -2374,11 +2116,7 @@
 		return healthCheckConfig{}, fmt.Errorf("Unsupported ClusterServiceLoadBalancerHealthProbeMode %v", c.cfg.Global.ClusterServiceLoadBalancerHealthProbeMode)
 	}
 
-<<<<<<< HEAD
-	if _, err := parseInt64Annotation(svc.Annotations, ServiceAnnotationLoadBalancerHCInterval, &hc.Interval); err != nil {
-=======
 	if _, err := parseInt32Annotation(svc.Annotations, ServiceAnnotationLoadBalancerHCInterval, &hc.Interval); err != nil {
->>>>>>> 98718f70
 		return healthCheckConfig{}, err
 	}
 	if _, err := parseInt32Annotation(svc.Annotations, ServiceAnnotationLoadBalancerHCTimeout, &hc.Timeout); err != nil {
@@ -2801,11 +2539,7 @@
 			}
 		}
 
-<<<<<<< HEAD
-		err = c.ensureLoadBalancerHealthCheck(loadBalancer, hcProtocol, hcPort, hcPath, annotations)
-=======
 		err = c.ensureLoadBalancerHealthCheck(ctx, loadBalancer, hcProtocol, hcPort, hcPath, annotations)
->>>>>>> 98718f70
 		if err != nil {
 			return nil, err
 		}
@@ -2903,11 +2637,7 @@
 // However, if there are multiple security groups, we will choose the one tagged with our cluster filter.
 // Otherwise we will return an error.
 func findSecurityGroupForInstance(instance *ec2types.Instance, taggedSecurityGroups map[string]*ec2types.SecurityGroup) (*ec2types.GroupIdentifier, error) {
-<<<<<<< HEAD
-	instanceID := aws.StringValue(instance.InstanceId)
-=======
 	instanceID := aws.ToString(instance.InstanceId)
->>>>>>> 98718f70
 
 	var tagged []ec2types.GroupIdentifier
 	var untagged []ec2types.GroupIdentifier
@@ -2976,11 +2706,7 @@
 
 // Open security group ingress rules on the instances so that the load balancer can talk to them
 // Will also remove any security groups ingress rules for the load balancer that are _not_ needed for allInstances
-<<<<<<< HEAD
-func (c *Cloud) updateInstanceSecurityGroupsForLoadBalancer(ctx context.Context, lb *elb.LoadBalancerDescription, instances map[InstanceID]*ec2types.Instance, annotations map[string]string, isDeleting bool) error {
-=======
 func (c *Cloud) updateInstanceSecurityGroupsForLoadBalancer(ctx context.Context, lb *elbtypes.LoadBalancerDescription, instances map[InstanceID]*ec2types.Instance, annotations map[string]string, isDeleting bool) error {
->>>>>>> 98718f70
 	if c.cfg.Global.DisableSecurityGroupIngress {
 		return nil
 	}
@@ -3003,21 +2729,6 @@
 		}
 	}
 
-<<<<<<< HEAD
-	taggedSecurityGroups, err := c.getTaggedSecurityGroups(ctx)
-	if err != nil {
-		return fmt.Errorf("error querying for tagged security groups: %q", err)
-	}
-
-	taggedLBSecurityGroups := make(map[string]struct{})
-	for _, sg := range lbSecurityGroupIDs {
-		if _, ok := taggedSecurityGroups[sg]; ok {
-			taggedLBSecurityGroups[sg] = struct{}{}
-		}
-	}
-
-=======
->>>>>>> 98718f70
 	c.sortELBSecurityGroupList(lbSecurityGroupIDs, annotations, taggedLBSecurityGroups)
 	loadBalancerSecurityGroupID := lbSecurityGroupIDs[0]
 
@@ -3067,11 +2778,7 @@
 
 	// Compare to actual groups
 	for actualGroup, hasClusterTag := range actualGroups {
-<<<<<<< HEAD
-		actualGroupID := aws.StringValue(actualGroup.GroupId)
-=======
 		actualGroupID := aws.ToString(actualGroup.GroupId)
->>>>>>> 98718f70
 		if actualGroupID == "" {
 			klog.Warning("Ignoring group without ID: ", actualGroup)
 			continue
@@ -3334,59 +3041,6 @@
 	// if the load balancer security group is being deleted.
 	securityGroupIDs := map[string]struct{}{}
 	taggedLBSecurityGroups := map[string]struct{}{}
-<<<<<<< HEAD
-	{
-		// Delete the security group(s) for the load balancer
-		// Note that this is annoying: the load balancer disappears from the API immediately, but it is still
-		// deleting in the background.  We get a DependencyViolation until the load balancer has deleted itself
-
-		var loadBalancerSGs = aws.StringValueSlice(lb.SecurityGroups)
-
-		describeRequest := &ec2.DescribeSecurityGroupsInput{}
-		describeRequest.Filters = []ec2types.Filter{
-			newEc2Filter("group-id", loadBalancerSGs...),
-		}
-		response, err := c.ec2.DescribeSecurityGroups(ctx, describeRequest)
-		if err != nil {
-			return fmt.Errorf("error querying security groups for ELB: %q", err)
-		}
-		annotatedSgSet := map[string]bool{}
-		annotatedSgsList := getSGListFromAnnotation(service.Annotations[ServiceAnnotationLoadBalancerSecurityGroups])
-		annotatedExtraSgsList := getSGListFromAnnotation(service.Annotations[ServiceAnnotationLoadBalancerExtraSecurityGroups])
-		annotatedSgsList = append(annotatedSgsList, annotatedExtraSgsList...)
-
-		for _, sg := range annotatedSgsList {
-			annotatedSgSet[sg] = true
-		}
-
-		for _, sg := range response {
-			sgID := aws.StringValue(sg.GroupId)
-
-			if sgID == c.cfg.Global.ElbSecurityGroup {
-				//We don't want to delete a security group that was defined in the Cloud Configuration.
-				continue
-			}
-			if sgID == "" {
-				klog.Warningf("Ignoring empty security group in %s", service.Name)
-				continue
-			}
-
-			if !c.tagging.hasClusterTag(sg.Tags) {
-				klog.Warningf("Ignoring security group with no cluster tag in %s", service.Name)
-				continue
-			} else {
-				taggedLBSecurityGroups[sgID] = struct{}{}
-			}
-
-			// This is an extra protection of deletion of non provisioned Security Group which is annotated with `service.beta.kubernetes.io/aws-load-balancer-security-groups`.
-			if _, ok := annotatedSgSet[sgID]; ok {
-				klog.Warningf("Ignoring security group with annotation `service.beta.kubernetes.io/aws-load-balancer-security-groups` or service.beta.kubernetes.io/aws-load-balancer-extra-security-groups in %s", service.Name)
-				continue
-			}
-
-			securityGroupIDs[sgID] = struct{}{}
-		}
-=======
 
 	// Delete the security group(s) for the load balancer
 	// Note that this is annoying: the load balancer disappears from the API immediately, but it is still
@@ -3394,20 +3048,13 @@
 	securityGroupIDs, taggedLBSecurityGroups, err = c.buildSecurityGroupsToDelete(ctx, service, lb.SecurityGroups)
 	if err != nil {
 		return fmt.Errorf("unable to build security groups to delete: %w", err)
->>>>>>> 98718f70
 	}
 
 	{
 		// Determine the load balancer security group id
-<<<<<<< HEAD
-		lbSecurityGroupIDs := aws.StringValueSlice(lb.SecurityGroups)
-		if len(lbSecurityGroupIDs) == 0 {
-			return fmt.Errorf("could not determine security group for load balancer: %s", aws.StringValue(lb.LoadBalancerName))
-=======
 		lbSecurityGroupIDs := lb.SecurityGroups
 		if len(lbSecurityGroupIDs) == 0 {
 			return fmt.Errorf("could not determine security group for load balancer: %s", aws.ToString(lb.LoadBalancerName))
->>>>>>> 98718f70
 		}
 		c.sortELBSecurityGroupList(lbSecurityGroupIDs, service.Annotations, taggedLBSecurityGroups)
 		loadBalancerSecurityGroupID := lbSecurityGroupIDs[0]
@@ -3427,11 +3074,7 @@
 		request := &elb.DeleteLoadBalancerInput{}
 		request.LoadBalancerName = lb.LoadBalancerName
 
-<<<<<<< HEAD
-		_, err = c.elb.DeleteLoadBalancer(request)
-=======
 		_, err = c.elb.DeleteLoadBalancer(ctx, request)
->>>>>>> 98718f70
 		if err != nil {
 			// TODO: Check if error was because load balancer was concurrently deleted
 			klog.Errorf("Error deleting load balancer: %q", err)
@@ -3439,56 +3082,7 @@
 		}
 	}
 
-<<<<<<< HEAD
-	{
-
-		// Loop through and try to delete them
-		timeoutAt := time.Now().Add(time.Second * 600)
-		for {
-			for securityGroupID := range securityGroupIDs {
-				request := &ec2.DeleteSecurityGroupInput{}
-				request.GroupId = &securityGroupID
-				_, err := c.ec2.DeleteSecurityGroup(ctx, request)
-				if err == nil {
-					delete(securityGroupIDs, securityGroupID)
-				} else {
-					ignore := false
-					if awsError, ok := err.(awserr.Error); ok {
-						if awsError.Code() == "DependencyViolation" {
-							klog.V(2).Infof("Ignoring DependencyViolation while deleting load-balancer security group (%s), assuming because LB is in process of deleting", securityGroupID)
-							ignore = true
-						}
-					}
-					if !ignore {
-						return fmt.Errorf("error while deleting load balancer security group (%s): %q", securityGroupID, err)
-					}
-				}
-			}
-
-			if len(securityGroupIDs) == 0 {
-				klog.V(2).Info("Deleted all security groups for load balancer: ", service.Name)
-				break
-			}
-
-			if time.Now().After(timeoutAt) {
-				ids := []string{}
-				for id := range securityGroupIDs {
-					ids = append(ids, id)
-				}
-
-				return fmt.Errorf("timed out deleting ELB: %s. Could not delete security groups %v", service.Name, strings.Join(ids, ","))
-			}
-
-			klog.V(2).Info("Waiting for load-balancer to delete so we can delete security groups: ", service.Name)
-
-			time.Sleep(10 * time.Second)
-		}
-	}
-
-	return nil
-=======
 	return c.deleteSecurityGroupsWithBackoff(ctx, service.Name, securityGroupIDs)
->>>>>>> 98718f70
 }
 
 // UpdateLoadBalancer implements LoadBalancer.UpdateLoadBalancer
@@ -3575,11 +3169,7 @@
 		InstanceIds: instanceIDs,
 	}
 
-<<<<<<< HEAD
-	instances, err := c.ec2.DescribeInstances(ctx, request)
-=======
 	instances, err := c.describeInstanceBatcher.DescribeInstances(ctx, request)
->>>>>>> 98718f70
 	if err != nil {
 		return nil, err
 	}
@@ -3687,11 +3277,7 @@
 // Deprecated: use instanceIDToNodeName instead. See
 // mapNodeNameToPrivateDNSName for details.
 func mapInstanceToNodeName(i *ec2types.Instance) types.NodeName {
-<<<<<<< HEAD
-	return types.NodeName(aws.StringValue(i.PrivateDnsName))
-=======
 	return types.NodeName(aws.ToString(i.PrivateDnsName))
->>>>>>> 98718f70
 }
 
 var aliveFilter = []string{
@@ -3842,11 +3428,7 @@
 	return fmt.Errorf("Protocol %s not supported by LoadBalancer", port.Protocol)
 }
 
-<<<<<<< HEAD
-func getRegionFromMetadata(cfg config.CloudConfig, metadata config.EC2Metadata) (string, error) {
-=======
 func getRegionFromMetadata(ctx context.Context, cfg config.CloudConfig, metadata config.EC2Metadata) (string, error) {
->>>>>>> 98718f70
 	// For backwards compatibility reasons, keeping this check to avoid breaking possible
 	// cases where Zone was set to override the region configuration. Otherwise, fall back
 	// to getting region the standard way.
