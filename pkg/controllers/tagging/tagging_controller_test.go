--- conflicted
+++ resolved
@@ -207,7 +207,6 @@
 		for _, batchingEnabled := range batching {
 			t.Run(testcase.name, func(t *testing.T) {
 
-<<<<<<< HEAD
 				clientset := fake.NewSimpleClientset(testcase.currNode)
 				informer := informers.NewSharedInformerFactory(clientset, time.Second)
 				nodeInformer := informer.Core().V1().Nodes()
@@ -215,29 +214,6 @@
 				if err := syncNodeStore(nodeInformer, clientset); err != nil {
 					t.Errorf("unexpected error: %v", err)
 				}
-=======
-			//eventBroadcaster := record.NewBroadcaster()
-			tc := &Controller{
-				nodeInformer:      nodeInformer,
-				kubeClient:        clientset,
-				cloud:             fakeAws,
-				nodeMonitorPeriod: 1 * time.Second,
-				tags:              map[string]string{"key2": "value2", "key1": "value1"},
-				resources:         []string{"instance"},
-				workqueue: workqueue.NewNamedRateLimitingQueue(workqueue.NewTypedMaxOfRateLimiter(
-					workqueue.NewTypedItemExponentialFailureRateLimiter[any](1*time.Millisecond, 5*time.Millisecond),
-					// 10 qps, 100 bucket size.  This is only for retry speed and its only the overall factor (not per item)
-					&workqueue.TypedBucketRateLimiter[any]{Limiter: rate.NewLimiter(rate.Limit(10), 100)},
-				), "Tagging"),
-				rateLimitEnabled: testcase.rateLimited,
-			}
-
-			if testcase.toBeTagged {
-				tc.enqueueNode(testcase.currNode, addTag)
-			} else {
-				tc.enqueueNode(testcase.currNode, deleteTag)
-			}
->>>>>>> 19a88c3b
 
 				//eventBroadcaster := record.NewBroadcaster()
 				tc := &Controller{
@@ -256,7 +232,6 @@
 					batchingEnabled:  batchingEnabled,
 				}
 
-<<<<<<< HEAD
 				if testcase.toBeTagged {
 					tc.enqueueNode(testcase.currNode, addTag)
 				} else {
@@ -267,16 +242,6 @@
 					// If rate limit is enabled, sleep for 10 ms to wait for the item to be added to the queue since the base delay is 5 ms.
 					time.Sleep(10 * time.Millisecond)
 				}
-=======
-			cnt := 0
-			for tc.workqueue.Len() > 0 {
-				tc.process()
-				cnt++
-				// sleep briefly because of exponential backoff when requeueing failed workitem
-				// resulting in workqueue to be empty if checked immediately
-				time.Sleep(7 * time.Millisecond)
-			}
->>>>>>> 19a88c3b
 
 				cnt := 0
 				for tc.workqueue.Len() > 0 {
@@ -303,9 +268,6 @@
 							t.Errorf("the node got requeued %d, more than the max requeuing count of %d", cnt, maxRequeuingCount)
 						}
 					}
-					if cnt != maxRequeuingCount+1 {
-						t.Errorf("the node got requeued %d, more than the max requeuing count of %d", cnt, maxRequeuingCount)
-					}
 				}
 			})
 		}
@@ -343,71 +305,6 @@
 	}
 
 	tc, err := NewTaggingController(nodeInformer, clientset, fakeAws, time.Second, nil, []string{}, 0, 0, 10, false)
-	if err != nil {
-		t.Errorf("unexpected error: %v", err)
-	}
-	tc.enqueueNode(testNode, addTag)
-	if tc.workqueue.Len() != 1 {
-		t.Errorf("invalid work queue length, expected 1, got %d", tc.workqueue.Len())
-	}
-	// adding the same node with similar operation shouldn't add to the workqueue
-	tc.enqueueNode(testNode, addTag)
-	if tc.workqueue.Len() != 1 {
-		t.Errorf("invalid work queue length, expected 1, got %d", tc.workqueue.Len())
-	}
-	// adding the same node with different operation should add to the workqueue
-	tc.enqueueNode(testNode, deleteTag)
-	if tc.workqueue.Len() != 2 {
-		t.Errorf("invalid work queue length, expected 2, got %d", tc.workqueue.Len())
-	}
-	// adding the different node should add to the workqueue
-	tc.enqueueNode(testNode1, addTag)
-	if tc.workqueue.Len() != 3 {
-		t.Errorf("invalid work queue length, expected 3, got %d", tc.workqueue.Len())
-	}
-	// should handle the add tag properly
-	tc.process()
-	if tc.workqueue.Len() != 2 {
-		t.Errorf("invalid work queue length, expected 1, got %d", tc.workqueue.Len())
-	}
-	// should handle the delete tag properly
-	tc.process()
-	if tc.workqueue.Len() != 1 {
-		t.Errorf("invalid work queue length, expected 1, got %d", tc.workqueue.Len())
-	}
-}
-
-func TestMultipleEnqueues(t *testing.T) {
-	awsServices := awsv1.NewFakeAWSServices(TestClusterID)
-	fakeAws, _ := awsv1.NewAWSCloud(config.CloudConfig{}, awsServices)
-
-	testNode := &v1.Node{
-		ObjectMeta: metav1.ObjectMeta{
-			Name:              "node0",
-			CreationTimestamp: metav1.Date(2012, 1, 1, 0, 0, 0, 0, time.UTC),
-		},
-		Spec: v1.NodeSpec{
-			ProviderID: "i-0001",
-		},
-	}
-	testNode1 := &v1.Node{
-		ObjectMeta: metav1.ObjectMeta{
-			Name:              "node1",
-			CreationTimestamp: metav1.Date(2012, 1, 1, 0, 0, 0, 0, time.UTC),
-		},
-		Spec: v1.NodeSpec{
-			ProviderID: "i-0002",
-		},
-	}
-	clientset := fake.NewSimpleClientset(testNode, testNode1)
-	informer := informers.NewSharedInformerFactory(clientset, time.Second)
-	nodeInformer := informer.Core().V1().Nodes()
-
-	if err := syncNodeStore(nodeInformer, clientset); err != nil {
-		t.Errorf("unexpected error: %v", err)
-	}
-
-	tc, err := NewTaggingController(nodeInformer, clientset, fakeAws, time.Second, nil, []string{}, 0, 0)
 	if err != nil {
 		t.Errorf("unexpected error: %v", err)
 	}
